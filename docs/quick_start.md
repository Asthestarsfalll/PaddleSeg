<<<<<<< HEAD
# PaddleSeg实战入门教程

下面以BiSeNetV2和医学视盘分割数据集为例介绍PaddleSeg的**配置化驱动**使用方式。如果想了解API调用的使用方法，可点击[PaddleSeg高级教程](https://aistudio.baidu.com/aistudio/projectdetail/1340052)。

按以下几个步骤来介绍使用流程。

1. 准备环境：使用PaddleSeg的软件环境，具体包括安装Python和飞桨的版本号和如何下载PaddleSeg代码库等内容
2. 数据说明：用户如何自定义数据集
3. 模型训练：训练配置和启动训练命令
4. 可视化训练过程：PaddleSeg提供了一系列展示训练过程的可视化工具
5. 模型评估：评估模型效果
6. 效果可视化：使用训练好的模型进行预测，同时对结果进行可视化
7. 模型导出：如何导出可进行部署的模型
8. 模型部署：快速使用Python实现高效部署

## 1. 环境安装与验证

### 1.1环境安装

在使用PaddleSeg训练图像分割模型之前，用户需要完成如下任务：

1. 安装[Python3.6或更高版本](https://www.python.org/downloads/)。
2. 安装飞桨2.0或更高版本，具体安装方法请参见[快速安装](https://www.paddlepaddle.org.cn/install/quick)。由于图像分割模型计算开销大，推荐在GPU版本的PaddlePaddle下使用PaddleSeg。
3. 下载PaddleSeg的代码库。

```python
# PaddleSeg的代码库下载，同时支持github源和gitee源，为了在国内网络环境更快下载，此处使用gitee源。  
#! git clone https://github.com/PaddlePaddle/PaddleSeg.git
! git clone https://gitee.com/paddlepaddle/PaddleSeg.git
```

```python
%cd ~/PaddleSeg/
```

```python
#通过pip形式安装paddleseg库，不仅安装了代码运行的环境依赖，也安装了PaddleSeg的API
! pip install paddleseg
```

### 1.2确认环境安装成功

执行下面命令，并在PaddleSeg/output文件夹中出现预测结果，则证明安装成功

```python
! python predict.py \
       --config configs/quick_start/bisenet_optic_disc_512x512_1k.yml \
       --model_path https://bj.bcebos.com/paddleseg/dygraph/optic_disc/bisenet_optic_disc_512x512_1k/model.pdparams\
       --image_path docs/images/optic_test_image.jpg \
       --save_dir output/result
```

## 2. 数据集下载与说明

### 2.1数据集下载

本章节将使用视盘分割（optic disc segmentation）数据集进行训练，视盘分割是一组眼底医疗分割数据集，包含了267张训练图片、76张验证图片、38张测试图片。通过以下命令可以下载该数据集。

数据集的原图和效果图如下所示，任务是将眼球图片中的视盘区域分割出来。

![img](https://ai-studio-static-online.cdn.bcebos.com/d69e4a34e1be466d89589f73e9cbda8afb74e6e8f8d54e6bbcbbe423ae0772b6)

​                                                                                            图5：数据集的原图和效果图



```python
#下载并解压数据集
! mkdir dataset
%cd dataset
! wget https://paddleseg.bj.bcebos.com/dataset/optic_disc_seg.zip
! unzip optic_disc_seg.zip
%cd ..
```

### 2.1数据集说明

如何使用自己的数据集进行训练是开发者最关心的事情，下面我们将着重说明一下如果要自定义数据集，我们该准备成什么样子？数据集准备好，如何在配置文件中进行改动。

#### 2.1.1数据集说明

- 推荐整理成如下结构

- 文件夹命名为custom_dataset、images、labels不是必须，用户可以自主进行命名。

- train.txt val.txt test.txt中文件并非要和custom_dataset文件夹在同一目录下，可以通过配置文件中的选项修改，但一般推荐整理成如下格式：

  custom_dataset | |--images | |--image1.jpg | |--image2.jpg | |--... | |--labels | |--label1.png | |--label2.png | |--... | |--train.txt | |--val.txt | |--test.txt

  ```python
   其中train.txt和val.txt的内容如下所示：

   images/image1.jpg labels/label1.png
   images/image2.jpg labels/label2.png
   ...
  ```

我们刚刚下载的数据集格式也与之类似(label.txt可有可以无)，如果用户要进行数据集标注和数据划分，请参考文档。

我们一般推荐用户将数据集放置在PaddleSeg下的dataset文件夹下。

## 3. 模型训练

- 本项目选择BiseNetV2模型，BiseNetV2是一个轻量化模型，在Cityscapes测试集中的平均IoU达到72.6％，在一张NVIDIA GeForce GTX 1080 Ti卡上的速度为156 FPS，这比现有方法要快得多，而且可以实现更好的分割精度。

### 3.1 BiseNetV2模型介绍

双边分割网络(BiSeNet V2)，将低层次的网络细节和高层次的语义分类分开处理，以实现高精度和高效率的实时语义分割。它在速度和精度之间进行权衡。该体系结构包括：

(1)一个细节分支，具有浅层宽通道，用于捕获低层细节并生成高分辨率的特征表示。

(2)一个语义分支，通道窄，层次深，获取高层次语义语境。语义分支是轻量级的，因为它减少了通道容量和快速下采样策略。此外，设计了一个引导聚合层来增强相互连接和融合这两种类型的特征表示。此外，还设计了一种增强型训练策略，在不增加任何推理代价的情况下提高分割性能。

![img](https://ai-studio-static-online.cdn.bcebos.com/7b6d80ce56db4268a673dbdad1b9623417bd82c121ec4a6eb99d300209d72d7d)

​                                                                                                          图6：数据集的原图和效果图

### 3.2 配置文件详细解读

在了解完BiseNetV2原理后，我们便可准备进行训练了。上文中我们谈到PaddleSeg提供了**配置化驱动**进行模型训练。那么在训练之前，先来了解一下配置文件，在这里我们以`bisenet_optic_disc_512x512_1k.yml`为例子说明，该yaml格式配置文件包括模型类型、骨干网络、训练和测试、预训练数据集和配套工具（如数据增强）等信息。

PaddleSeg在配置文件中详细列出了每一个可以优化的选项，用户只要修改这个配置文件就可以对模型进行定制（**所有的配置文件在PaddleSeg/configs文件夹下面**），如自定义模型使用的骨干网络、模型使用的损失函数以及关于网络结构等配置。除了定制模型之外，配置文件中还可以配置数据处理的策略，如改变尺寸、归一化和翻转等数据增强的策略。

#### 重点参数说明：

- 1：在PaddleSeg的配置文件给出的学习率中，除了"bisenet_optic_disc_512x512_1k.yml"中为单卡学习率外，其余配置文件中均为4卡的学习率，如果用户是单卡训练，则学习率设置应变成原来的1/4。
- 2：在PaddleSeg中的配置文件，给出了多种损失函数：CrossEntropy Loss、BootstrappedCrossEntropy Loss、Dice Loss、BCE Loss、OhemCrossEntropyLoss、RelaxBoundaryLoss、OhemEdgeAttentionLoss、Lovasz Hinge Loss、Lovasz Softmax Loss，用户可根据自身需求进行更改。

```python
batch_size: 4  #设定batch_size的值即为迭代一次送入网络的图片数量，一般显卡显存越大，batch_size的值可以越大
iters: 1000    #模型迭代的次数

train_dataset: #训练数据设置
  type: OpticDiscSeg #选择数据集格式
  dataset_root: data/optic_disc_seg #选择数据集路径
  num_classes: 2 #指定目标的类别个数（背景也算为一类）
  transforms: #数据预处理/增强的方式
    - type: Resize #送入网络之前需要进行resize
      target_size: [512, 512] #将原图resize成512*512在送入网络
    - type: RandomHorizontalFlip #采用水平反转的方式进行数据增强
    - type: Normalize #图像进行归一化
  mode: train

val_dataset: #验证数据设置
  type: OpticDiscSeg #选择数据集格式
  dataset_root: data/optic_disc_seg #选择数据集路径
  num_classes: 2 #指定目标的类别个数（背景也算为一类）
  transforms: #数据预处理/增强的方式
    - type: Resize  #将原图resize成512*512在送入网络
      target_size: [512, 512]  #将原图resize成512*512在送入网络
    - type: Normalize #图像进行归一化
  mode: val

optimizer: #设定优化器的类型
  type: sgd #采用SGD（Stochastic Gradient Descent）随机梯度下降方法为优化器
  momentum: 0.9 #动量
  weight_decay: 4.0e-5 #权值衰减，使用的目的是防止过拟合

learning_rate: #设定学习率
  value: 0.01  #初始学习率
  decay:
    type: poly  #采用poly作为学习率衰减方式。
    power: 0.9  #衰减率
    end_lr: 0   #最终学习率

loss: #设定损失函数的类型
  types:
    - type: CrossEntropyLoss #损失函数类型
  coef: [1, 1, 1, 1, 1]
  #BiseNetV2有4个辅助loss，加上主loss共五个，1表示权重 all_loss = coef_1 * loss_1 + .... + coef_n * loss_n

model: #模型说明
  type: BiSeNetV2  #设定模型类别
  pretrained: Null #设定模型的预训练模型
```

**FAQ**

Q：有的读者可能会有疑问，什么样的配置项是设计在配置文件中，什么样的配置项在脚本的命令行参数呢？

A：与模型方案相关的信息均在配置文件中，还包括对原始样本的数据增强策略等。除了iters、batch_size、learning_rate3种常见参数外，命令行参数仅涉及对训练过程的配置。也就是说，配置文件最终决定了使用什么模型。

### 3.3 修改配置文件中对应的数据配置

当用户准备好数据集后，可以在配置文件中指定位置修改数据路径来进行进一步的训练

在这里，我们还是以上文中谈到的"bisenet_optic_disc_512x512_1k.yml"文件为例，摘选出数据配置部分为大家说明。

主要关注这几个参数：

- type的参数是Dataset，代表的是建议的数据格式；
- dataset_root路径为包含label和image所在的路径；在示例中为：dataset_root: dataset/optic_disc_seg
- train_path为txt的路径；在示例中为：train_path: dataset/optic_disc_seg/train_list.txt
- num_classes为类别（背景也算为一类）；
- transform是对数据的预处理的策略，用户可根据自己的实际需要改动

```python
train_dataset:
  type: Dataset
  dataset_root: dataset/optic_disc_seg
  train_path: dataset/optic_disc_seg/train_list.txt
  num_classes: 2
  transforms:
    - type: Resize
      target_size: [512, 512]
    - type: RandomHorizontalFlip
    - type: Normalize
  mode: train

val_dataset:
  type: Dataset
  dataset_root: dataset/optic_disc_seg
  val_path: dataset/optic_disc_seg/val_list.txt
  num_classes: 2
  transforms:
    - type: Resize  
      target_size: [512, 512]  
    - type: Normalize
  mode: val
```

### 3.4 正式开启训练

当我们修改好对应的配置参数后，就可以上手体验使用了

In [6]

```python
!export CUDA_VISIBLE_DEVICES=0 # 设置1张可用的卡
# windows下请执行以下命令
# set CUDA_VISIBLE_DEVICES=0
!python train.py \
       --config configs/quick_start/bisenet_optic_disc_512x512_1k.yml \
       --do_eval \
       --use_vdl \
       --save_interval 500 \
       --save_dir output
```

- 结果文件

```python
output
  ├── iter_500 #表示在500步保存一次模型
          ├── model.pdparams  #模型参数
          └── model.pdopt  #训练阶段的优化器参数
  ├── iter_1000
          ├── model.pdparams
          └── model.pdopt
  └── best_model #在训练的时候，训练时候增加--do_eval后，每保存一次模型，都会eval一次，miou最高的模型会被另存为bset_model
          └── model.pdparams  
```

### 3.5 训练参数解释

| 参数名              | 用途                                                         | 是否必选项 | 默认值           |
| :------------------ | :----------------------------------------------------------- | :--------- | :--------------- |
| iters               | 训练迭代次数                                                 | 否         | 配置文件中指定值 |
| batch_size          | 单卡batch size                                               | 否         | 配置文件中指定值 |
| learning_rate       | 初始学习率                                                   | 否         | 配置文件中指定值 |
| config              | 配置文件                                                     | 是         | -                |
| save_dir            | 模型和visualdl日志文件的保存根路径                           | 否         | output           |
| num_workers         | 用于异步读取数据的进程数量， 大于等于1时开启子进程读取数据   | 否         | 0                |
| use_vdl             | 是否开启visualdl记录训练数据                                 | 否         | 否               |
| save_interval_iters | 模型保存的间隔步数                                           | 否         | 1000             |
| do_eval             | 是否在保存模型时启动评估, 启动时将会根据mIoU保存最佳模型至best_model | 否         | 否               |
| log_iters           | 打印日志的间隔步数                                           | 否         | 10               |
| resume_model        | 恢复训练模型路径，如：`output/iter_1000`                     | 否         | None             |
| keep_checkpoint_max | 最新模型保存个数                                             | 否         | 5                |

### 3.6 配置文件的深度探索

- 刚刚我们拿出一个BiSeNetV2的配置文件让大家去体验一下如何数据集配置，在这里例子中，所有的参数都放置在了一个yml文件中，但是实际PaddleSeg的配置文件为了具有更好的复用性和兼容性，采用了更加耦合的设计，即一个模型需要两个以上配置文件来实现，下面我们具体一DeeplabV3p为例子来为大家说明配置文件的耦合设置。
- 例如我们要更改deeplabv3p_resnet50_os8_cityscapes_1024x512_80k.yml 文件的配置，则会发现该文件还依赖（base）cityscapes.yml文件。此时，我们就需要同步打开 cityscapes.yml 文件进行相应参数的设置。

![img](https://ai-studio-static-online.cdn.bcebos.com/85ca5c77b8924521a623583aab0da33c95d6677c29c74468b9d1abf8f86cf2ab)



​                                                                                                                图7：配置文件深入探索

在PaddleSeg2.0模式下，用户可以发现，PaddleSeg采用了更加耦合的配置设计，将数据、优化器、损失函数等共性的配置都放在了一个单独的配置文件下面，当我们尝试换新的网络结构的是时候，只需要关注模型切换即可，避免了切换模型重新调节这些共性参数的繁琐节奏，避免用户出错。

**FAQ**

Q：有些共同的参数，多个配置文件下都有，那么我以哪一个为准呢？

A：如图中序号所示，1号yml文件的参数可以覆盖2号yml文件的参数，即1号的配置文件优于2号文件

### 3.7 多卡训练

**注意**：如果想要使用多卡训练的话，需要将环境变量CUDA_VISIBLE_DEVICES指定为多卡（不指定时默认使用所有的gpu)，并使用paddle.distributed.launch启动训练脚本（windows下由于不支持nccl，无法使用多卡训练）:

```python
export CUDA_VISIBLE_DEVICES=0,1,2,3 # 设置4张可用的卡
python -m paddle.distributed.launch train.py \
       --config configs/quick_start/bisenet_optic_disc_512x512_1k.yml \
       --do_eval \
       --use_vdl \
       --save_interval 500 \
       --save_dir output
```

### 3.8 恢复训练

```python
python train.py \
       --config configs/quick_start/bisenet_optic_disc_512x512_1k.yml \
       --resume_model output/iter_500 \
       --do_eval \
       --use_vdl \
       --save_interval 500 \
       --save_dir output
```

## 4. 训练过程可视化

- 为了更直观我们的网络训练过程，对网络进行分析从而更快速的得到更好的网络，飞桨提供了可视化分析工具：VisualDL

当打开`use_vdl`开关后，PaddleSeg会将训练过程中的数据写入VisualDL文件，可实时查看训练过程中的日志。记录的数据包括：

1. loss变化趋势
2. 学习率变化趋势
3. 训练时间
4. 数据读取时间
5. mean IoU变化趋势（当打开了`do_eval`开关后生效）
6. mean pixel Accuracy变化趋势（当打开了`do_eval`开关后生效）

使用如下命令启动VisualDL查看日志

```python
# 下述命令会在127.0.0.1上启动一个服务，支持通过前端web页面查看，可以通过--host这个参数指定实际ip地址
visualdl --logdir output/
```

在浏览器输入提示的网址，效果如下：

![img](https://ai-studio-static-online.cdn.bcebos.com/35421adeeb2e4c1198cb31309fd7e86b7ac91ef25f5e4eaaa1f873bc202af4b1)

​                                                                                    图8：VDL效果演示

## 5. 模型评估

训练完成后，用户可以使用评估脚本val.py来评估模型效果。假设训练过程中迭代次数（iters）为1000，保存模型的间隔为500，即每迭代1000次数据集保存2次训练模型。因此一共会产生2个定期保存的模型，加上保存的最佳模型best_model，一共有3个模型，可以通过model_path指定期望评估的模型文件。

```python
!python val.py \
       --config configs/quick_start/bisenet_optic_disc_512x512_1k.yml \
       --model_path output/iter_1000/model.pdparams
```

如果想进行多尺度翻转评估可通过传入`--aug_eval`进行开启，然后通过`--scales`传入尺度信息， `--flip_horizontal`开启水平翻转， `flip_vertical`开启垂直翻转。使用示例如下：

```python
python val.py \
       --config configs/quick_start/bisenet_optic_disc_512x512_1k.yml \
       --model_path output/iter_1000/model.pdparams \
       --aug_eval \
       --scales 0.75 1.0 1.25 \
       --flip_horizontal
```

如果想进行滑窗评估可通过传入`--is_slide`进行开启， 通过`--crop_size`传入窗口大小， `--stride`传入步长。使用示例如下：

```python
python val.py \
       --config configs/quick_start/bisenet_optic_disc_512x512_1k.yml \
       --model_path output/iter_1000/model.pdparams \
       --is_slide \
       --crop_size 256 256 \
       --stride 128 128
```

在图像分割领域中，评估模型质量主要是通过三个指标进行判断，准确率（acc）、平均交并比（Mean Intersection over Union，简称mIoU）、Kappa系数。

- 准确率：指类别预测正确的像素占总像素的比例，准确率越高模型质量越好。
- 平均交并比：对每个类别数据集单独进行推理计算，计算出的预测区域和实际区域交集除以预测区域和实际区域的并集，然后将所有类别得到的结果取平均。在本例中，正常情况下模型在验证集上的mIoU指标值会达到0.80以上，显示信息示例如下所示，第3行的**mIoU=0.8526**即为mIoU。
- Kappa系数：一个用于一致性检验的指标，可以用于衡量分类的效果。kappa系数的计算是基于混淆矩阵的，取值为-1到1之间，通常大于0。其公式如下所示，P0P_0*P*0为分类器的准确率，PeP_e*P**e*为随机分类器的准确率。Kappa系数越高模型质量越好。

Kappa=P0−Pe1−PeKappa= \frac{P_0-P_e}{1-P_e}*K**a**p**p**a*=1−*P**e**P*0−*P**e*

随着评估脚本的运行，最终打印的评估日志如下。

```python
...
2021-01-13 16:41:29 [INFO]	Start evaluating (total_samples=76, total_iters=76)...
76/76 [==============================] - 2s 30ms/step - batch_cost: 0.0268 - reader cost: 1.7656e-
2021-01-13 16:41:31 [INFO]	[EVAL] #Images=76 mIoU=0.8526 Acc=0.9942 Kappa=0.8283
2021-01-13 16:41:31 [INFO]	[EVAL] Class IoU:
[0.9941 0.7112]
2021-01-13 16:41:31 [INFO]	[EVAL] Class Acc:
[0.9959 0.8886]
```

## 6. 效果可视化

除了分析模型的IOU、ACC和Kappa指标之外，我们还可以查阅一些具体样本的切割样本效果，从Bad Case启发进一步优化的思路。

predict.py脚本是专门用来可视化预测案例的，命令格式如下所示

In [8]

```python
!python predict.py \
       --config configs/quick_start/bisenet_optic_disc_512x512_1k.yml \
       --model_path output/iter_1000/model.pdparams \
       --image_path dataset/optic_disc_seg/JPEGImages/H0003.jpg \
       --save_dir output/result
```

其中`image_path`也可以是一个目录，这时候将对目录内的所有图片进行预测并保存可视化结果图。

同样的，可以通过`--aug_pred`开启多尺度翻转预测， `--is_slide`开启滑窗预测。

我们选择1张图片进行查看，效果如下。我们可以直观的看到模型的切割效果和原始标记之间的差别，从而产生一些优化的思路，比如是否切割的边界可以做规则化的处理等。

![img](https://ai-studio-static-online.cdn.bcebos.com/41ac85b1d5834a17a46b1ff66233c87806a419dc52fc4689acd3ba09d9593ddb)



​                                                                                                  图9：预测效果展示

## 7 模型导出

为了方便用户进行工业级的部署，PaddleSeg提供了一键动转静的功能，即将训练出来的动态图模型文件转化成静态图形式。

```python
! python export.py \
       --config configs/quick_start/bisenet_optic_disc_512x512_1k.yml \
       --model_path output/iter_1000/model.pdparams
```

- 参数说明如下

| 参数名     | 用途                               | 是否必选项 | 默认值           |
| :--------- | :--------------------------------- | :--------- | :--------------- |
| config     | 配置文件                           | 是         | -                |
| save_dir   | 模型和visualdl日志文件的保存根路径 | 否         | output           |
| model_path | 预训练模型参数的路径               | 否         | 配置文件中指定值 |

- 结果文件

```python
output
  ├── deploy.yaml            # 部署相关的配置文件
  ├── model.pdiparams        # 静态图模型参数
  ├── model.pdiparams.info   # 参数额外信息，一般无需关注
  └── model.pdmodel          # 静态图模型文件
```

## 8 应用部署

- PaddleSeg目前支持以下部署方式：

| 端侧         | 库           | 教程   |
| :----------- | :----------- | :----- |
| Python端部署 | Paddle预测库 | [示例](../deploy/python/) |
| 移动端部署   | PaddleLite   | [示例](../deploy/lite/)   |
| 服务端部署   | HubServing   | 完善中 |
| 前端部署     | PaddleJS     | 完善中 |

```python
#运行如下命令，会在output文件下面生成一张H0003.png的图像
!python deploy/python/infer.py \
--config output/deploy.yaml\
--image_path dataset/optic_disc_seg/JPEGImages/H0003.jpg\
--save_dir output
```

- 参数说明如下:

| 参数名     | 用途                                                      | 是否必选项 | 默认值           |
| :--------- | :-------------------------------------------------------- | :--------- | :--------------- |
| config     | **导出模型时生成的配置文件**, 而非configs目录下的配置文件 | 是         | -                |
| image_path | 预测图片的路径或者目录                                    | 是         | -                |
| use_trt    | 是否开启TensorRT来加速预测                                | 否         | 否               |
| use_int8   | 启动TensorRT预测时，是否以int8模式运行                    | 否         | 否               |
| batch_size | 单卡batch size                                            | 否         | 配置文件中指定值 |
| save_dir   | 保存预测结果的目录                                        | 否         | output           |

## 9 二次开发

- 在尝试完成使用配置文件进行训练之后，肯定有小伙伴想基于PaddleSeg进行更深入的开发，在这里，我们大概介绍一下PaddleSeg代码结构，

```python
PaddleSeg
     ├──  configs #配置文件文件夹
     ├──  paddleseg #训练部署的核心代码
              ├── core  
              ├── cvlibs #  Config类定义在该文件夹中。它保存了数据集、模型配置、主干网络、损失函数等所有的超参数。
                      ├── callbacks.py
                      └── ...
              ├── datasets #PaddleSeg支持的数据格式，包括ade、citycapes等多种格式
                      ├── ade.py
                      ├── citycapes.py
                      └── ...
              ├── models #该文件夹下包含了PaddleSeg组网的各个部分
                      ├── backbone # paddleseg的使用的主干网络
                                ├── hrnet.py
                                ├── resnet_vd.py
                                └── ...
                      ├── layers # 一些组件，例如attention机制
                                ├── activation.py
                                ├── attention.py
                                └── ...
                      ├── losses #该文件夹下包含了PaddleSeg所用到的损失函数
                                ├── dice_loss.py
                                ├── lovasz_loss.py
                                └── ...
                      ├── ann.py #该文件表示的是PaddleSeg所支持的算法模型，这里表示ann算法。
                      ├── deeplab.py #该文件表示的是PaddleSeg所支持的算法模型，这里表示Deeplab算法。
                      ├── unet.py #该文件表示的是PaddleSeg所支持的算法模型，这里表示unet算法。
                      └── ...
              ├── transforms #进行数据预处理的操作，包括各种数据增强策略
                      ├── functional.py
                      └── transforms.py
              └── utils
                      ├── config_check.py
                      ├── visualize.py
                      └── ...
     ├──  train.py  # 训练入口文件，该文件里描述了参数的解析，训练的启动方法，以及为训练准备的资源等。
     ├──  predict.py # 预测文件
     └── ...
```

- 同学们还可以尝试使用PaddleSeg的API来自己开发，开发人员在使用pip install命令安装PaddleSeg后，仅需通过几行代码即可轻松实现图像分割模型的训练、评估和推理。 感兴趣的小伙伴们可以访问[PaddleSeg动态图API使用教程](https://aistudio.baidu.com/aistudio/projectdetail/1339458?channelType=0&channel=0)

PaddleSeg等各领域的开发套件已经为真正的工业实践提供了顶级方案，有国内的团队使用PaddleSeg的开发套件取得国际比赛的好成绩，可见开发套件提供的效果是State Of The Art的。
=======
# PaddleSeg实战入门教程

下面以BiSeNetV2和医学视盘分割数据集为例介绍PaddleSeg的**配置化驱动**使用方式。如果想了解API调用的使用方法，可点击[PaddleSeg高级教程](https://aistudio.baidu.com/aistudio/projectdetail/1340052)。

按以下几个步骤来介绍使用流程。

1. 准备环境：使用PaddleSeg的软件环境，具体包括安装Python和飞桨的版本号和如何下载PaddleSeg代码库等内容
2. 数据说明：用户如何自定义数据集
3. 模型训练：训练配置和启动训练命令
4. 可视化训练过程：PaddleSeg提供了一系列展示训练过程的可视化工具
5. 模型评估：评估模型效果
6. 效果可视化：使用训练好的模型进行预测，同时对结果进行可视化
7. 模型导出：如何导出可进行部署的模型
8. 模型部署：快速使用Python实现高效部署

## 1. 环境安装与验证

### 1.1环境安装

在使用PaddleSeg训练图像分割模型之前，用户需要完成如下任务：

1. 安装[Python3.6或更高版本](https://www.python.org/downloads/)。
2. 安装飞桨2.0或更高版本，具体安装方法请参见[快速安装](https://www.paddlepaddle.org.cn/install/quick)。由于图像分割模型计算开销大，推荐在GPU版本的PaddlePaddle下使用PaddleSeg。
3. 下载PaddleSeg的代码库。

```python
# PaddleSeg的代码库下载，同时支持github源和gitee源，为了在国内网络环境更快下载，此处使用gitee源。  
#! git clone https://github.com/PaddlePaddle/PaddleSeg.git
! git clone https://gitee.com/paddlepaddle/PaddleSeg.git
```

```python
%cd ~/PaddleSeg/
```

```python
#通过pip形式安装paddleseg库，不仅安装了代码运行的环境依赖，也安装了PaddleSeg的API
! pip install paddleseg
```

### 1.2确认环境安装成功

执行下面命令，并在PaddleSeg/output文件夹中出现预测结果，则证明安装成功

```python
! python predict.py \
       --config configs/quick_start/bisenet_optic_disc_512x512_1k.yml \
       --model_path https://bj.bcebos.com/paddleseg/dygraph/optic_disc/bisenet_optic_disc_512x512_1k/model.pdparams\
       --image_path docs/images/optic_test_image.jpg \
       --save_dir output/result
```

## 2. 数据集下载与说明

### 2.1数据集下载

本章节将使用视盘分割（optic disc segmentation）数据集进行训练，视盘分割是一组眼底医疗分割数据集，包含了267张训练图片、76张验证图片、38张测试图片。通过以下命令可以下载该数据集。

数据集的原图和效果图如下所示，任务是将眼球图片中的视盘区域分割出来。

![img](https://ai-studio-static-online.cdn.bcebos.com/d69e4a34e1be466d89589f73e9cbda8afb74e6e8f8d54e6bbcbbe423ae0772b6)

​                                                                                            图5：数据集的原图和效果图



```python
#下载并解压数据集
! mkdir dataset
%cd dataset
! wget https://paddleseg.bj.bcebos.com/dataset/optic_disc_seg.zip
! unzip optic_disc_seg.zip
%cd ..
```

### 2.1数据集说明

如何使用自己的数据集进行训练是开发者最关心的事情，下面我们将着重说明一下如果要自定义数据集，我们该准备成什么样子？数据集准备好，如何在配置文件中进行改动。

#### 2.1.1数据集说明

- 推荐整理成如下结构

- 文件夹命名为custom_dataset、images、labels不是必须，用户可以自主进行命名。

- train.txt val.txt test.txt中文件并非要和custom_dataset文件夹在同一目录下，可以通过配置文件中的选项修改，但一般推荐整理成如下格式：

  custom_dataset | |--images | |--image1.jpg | |--image2.jpg | |--... | |--labels | |--label1.png | |--label2.png | |--... | |--train.txt | |--val.txt | |--test.txt

  ```python
   其中train.txt和val.txt的内容如下所示：

   images/image1.jpg labels/label1.png
   images/image2.jpg labels/label2.png
   ...
  ```

我们刚刚下载的数据集格式也与之类似(label.txt可有可以无)，如果用户要进行数据集标注和数据划分，请参考文档。

我们一般推荐用户将数据集放置在PaddleSeg下的dataset文件夹下。

## 3. 模型训练

- 本项目选择BiseNetV2模型，BiseNetV2是一个轻量化模型，在Cityscapes测试集中的平均IoU达到72.6％，在一张NVIDIA GeForce GTX 1080 Ti卡上的速度为156 FPS，这比现有方法要快得多，而且可以实现更好的分割精度。

### 3.1 BiseNetV2模型介绍

双边分割网络(BiSeNet V2)，将低层次的网络细节和高层次的语义分类分开处理，以实现高精度和高效率的实时语义分割。它在速度和精度之间进行权衡。该体系结构包括：

(1)一个细节分支，具有浅层宽通道，用于捕获低层细节并生成高分辨率的特征表示。

(2)一个语义分支，通道窄，层次深，获取高层次语义语境。语义分支是轻量级的，因为它减少了通道容量和快速下采样策略。此外，设计了一个引导聚合层来增强相互连接和融合这两种类型的特征表示。此外，还设计了一种增强型训练策略，在不增加任何推理代价的情况下提高分割性能。

![img](https://ai-studio-static-online.cdn.bcebos.com/7b6d80ce56db4268a673dbdad1b9623417bd82c121ec4a6eb99d300209d72d7d)

​                                                                                                          图6：数据集的原图和效果图

### 3.2 配置文件详细解读

在了解完BiseNetV2原理后，我们便可准备进行训练了。上文中我们谈到PaddleSeg提供了**配置化驱动**进行模型训练。那么在训练之前，先来了解一下配置文件，在这里我们以`bisenet_optic_disc_512x512_1k.yml`为例子说明，该yaml格式配置文件包括模型类型、骨干网络、训练和测试、预训练数据集和配套工具（如数据增强）等信息。

PaddleSeg在配置文件中详细列出了每一个可以优化的选项，用户只要修改这个配置文件就可以对模型进行定制（**所有的配置文件在PaddleSeg/configs文件夹下面**），如自定义模型使用的骨干网络、模型使用的损失函数以及关于网络结构等配置。除了定制模型之外，配置文件中还可以配置数据处理的策略，如改变尺寸、归一化和翻转等数据增强的策略。

#### 重点参数说明：

- 1：在PaddleSeg的配置文件给出的学习率中，除了"bisenet_optic_disc_512x512_1k.yml"中为单卡学习率外，其余配置文件中均为4卡的学习率，如果用户是单卡训练，则学习率设置应变成原来的1/4。
- 2：在PaddleSeg中的配置文件，给出了多种损失函数：CrossEntropy Loss、BootstrappedCrossEntropy Loss、Dice Loss、BCE Loss、OhemCrossEntropyLoss、RelaxBoundaryLoss、OhemEdgeAttentionLoss、Lovasz Hinge Loss、Lovasz Softmax Loss，用户可根据自身需求进行更改。

```python
batch_size: 4  #设定batch_size的值即为迭代一次送入网络的图片数量，一般显卡显存越大，batch_size的值可以越大
iters: 1000    #模型迭代的次数

train_dataset: #训练数据设置
  type: OpticDiscSeg #选择数据集格式
  dataset_root: data/optic_disc_seg #选择数据集路径
  num_classes: 2 #指定目标的类别个数（背景也算为一类）
  transforms: #数据预处理/增强的方式
    - type: Resize #送入网络之前需要进行resize
      target_size: [512, 512] #将原图resize成512*512在送入网络
    - type: RandomHorizontalFlip #采用水平反转的方式进行数据增强
    - type: Normalize #图像进行归一化
  mode: train

val_dataset: #验证数据设置
  type: OpticDiscSeg #选择数据集格式
  dataset_root: data/optic_disc_seg #选择数据集路径
  num_classes: 2 #指定目标的类别个数（背景也算为一类）
  transforms: #数据预处理/增强的方式
    - type: Resize  #将原图resize成512*512在送入网络
      target_size: [512, 512]  #将原图resize成512*512在送入网络
    - type: Normalize #图像进行归一化
  mode: val

optimizer: #设定优化器的类型
  type: sgd #采用SGD（Stochastic Gradient Descent）随机梯度下降方法为优化器
  momentum: 0.9 #动量
  weight_decay: 4.0e-5 #权值衰减，使用的目的是防止过拟合

learning_rate: #设定学习率
  value: 0.01  #初始学习率
  decay:
    type: poly  #采用poly作为学习率衰减方式。
    power: 0.9  #衰减率
    end_lr: 0   #最终学习率

loss: #设定损失函数的类型
  types:
    - type: CrossEntropyLoss #损失函数类型
  coef: [1, 1, 1, 1, 1]
  #BiseNetV2有4个辅助loss，加上主loss共五个，1表示权重 all_loss = coef_1 * loss_1 + .... + coef_n * loss_n

model: #模型说明
  type: BiSeNetV2  #设定模型类别
  pretrained: Null #设定模型的预训练模型
```

**FAQ**

Q：有的读者可能会有疑问，什么样的配置项是设计在配置文件中，什么样的配置项在脚本的命令行参数呢？

A：与模型方案相关的信息均在配置文件中，还包括对原始样本的数据增强策略等。除了iters、batch_size、learning_rate3种常见参数外，命令行参数仅涉及对训练过程的配置。也就是说，配置文件最终决定了使用什么模型。

### 3.3 修改配置文件中对应的数据配置

当用户准备好数据集后，可以在配置文件中指定位置修改数据路径来进行进一步的训练

在这里，我们还是以上文中谈到的"bisenet_optic_disc_512x512_1k.yml"文件为例，摘选出数据配置部分为大家说明。

主要关注这几个参数：

- type的参数是Dataset，代表的是建议的数据格式；
- dataset_root路径为包含label和image所在的路径；在示例中为：dataset_root: dataset/optic_disc_seg
- train_path为txt的路径；在示例中为：train_path: dataset/optic_disc_seg/train_list.txt
- num_classes为类别（背景也算为一类）；
- transform是对数据的预处理的策略，用户可根据自己的实际需要改动

```python
train_dataset:
  type: Dataset
  dataset_root: dataset/optic_disc_seg
  train_path: dataset/optic_disc_seg/train_list.txt
  num_classes: 2
  transforms:
    - type: Resize
      target_size: [512, 512]
    - type: RandomHorizontalFlip
    - type: Normalize
  mode: train

val_dataset:
  type: Dataset
  dataset_root: dataset/optic_disc_seg
  val_path: dataset/optic_disc_seg/val_list.txt
  num_classes: 2
  transforms:
    - type: Resize  
      target_size: [512, 512]  
    - type: Normalize
  mode: val
```

### 3.4 正式开启训练

当我们修改好对应的配置参数后，就可以上手体验使用了

In [6]

```python
!export CUDA_VISIBLE_DEVICES=0 # 设置1张可用的卡
# windows下请执行以下命令
# set CUDA_VISIBLE_DEVICES=0
!python train.py \
       --config configs/quick_start/bisenet_optic_disc_512x512_1k.yml \
       --do_eval \
       --use_vdl \
       --save_interval 500 \
       --save_dir output
```

- 结果文件

```python
output
  ├── iter_500 #表示在500步保存一次模型
          ├── model.pdparams  #模型参数
          └── model.pdopt  #训练阶段的优化器参数
  ├── iter_1000
          ├── model.pdparams
          └── model.pdopt
  └── best_model #在训练的时候，训练时候增加--do_eval后，每保存一次模型，都会eval一次，miou最高的模型会被另存为best_model
          └── model.pdparams  
```

### 3.5 训练参数解释

| 参数名              | 用途                                                         | 是否必选项 | 默认值           |
| :------------------ | :----------------------------------------------------------- | :--------- | :--------------- |
| iters               | 训练迭代次数                                                 | 否         | 配置文件中指定值 |
| batch_size          | 单卡batch size                                               | 否         | 配置文件中指定值 |
| learning_rate       | 初始学习率                                                   | 否         | 配置文件中指定值 |
| config              | 配置文件                                                     | 是         | -                |
| save_dir            | 模型和visualdl日志文件的保存根路径                           | 否         | output           |
| num_workers         | 用于异步读取数据的进程数量， 大于等于1时开启子进程读取数据   | 否         | 0                |
| use_vdl             | 是否开启visualdl记录训练数据                                 | 否         | 否               |
| save_interval_iters | 模型保存的间隔步数                                           | 否         | 1000             |
| do_eval             | 是否在保存模型时启动评估, 启动时将会根据mIoU保存最佳模型至best_model | 否         | 否               |
| log_iters           | 打印日志的间隔步数                                           | 否         | 10               |
| resume_model        | 恢复训练模型路径，如：`output/iter_1000`                     | 否         | None             |
| keep_checkpoint_max | 最新模型保存个数                                             | 否         | 5                |

### 3.6 配置文件的深度探索

- 刚刚我们拿出一个BiSeNetV2的配置文件让大家去体验一下如何数据集配置，在这里例子中，所有的参数都放置在了一个yml文件中，但是实际PaddleSeg的配置文件为了具有更好的复用性和兼容性，采用了更加耦合的设计，即一个模型需要两个以上配置文件来实现，下面我们具体一DeeplabV3p为例子来为大家说明配置文件的耦合设置。
- 例如我们要更改deeplabv3p_resnet50_os8_cityscapes_1024x512_80k.yml 文件的配置，则会发现该文件还依赖（base）cityscapes.yml文件。此时，我们就需要同步打开 cityscapes.yml 文件进行相应参数的设置。

![img](https://ai-studio-static-online.cdn.bcebos.com/85ca5c77b8924521a623583aab0da33c95d6677c29c74468b9d1abf8f86cf2ab)



​                                                                                                                图7：配置文件深入探索

在PaddleSeg2.0模式下，用户可以发现，PaddleSeg采用了更加耦合的配置设计，将数据、优化器、损失函数等共性的配置都放在了一个单独的配置文件下面，当我们尝试换新的网络结构的是时候，只需要关注模型切换即可，避免了切换模型重新调节这些共性参数的繁琐节奏，避免用户出错。

**FAQ**

Q：有些共同的参数，多个配置文件下都有，那么我以哪一个为准呢？

A：如图中序号所示，1号yml文件的参数可以覆盖2号yml文件的参数，即1号的配置文件优于2号文件

### 3.7 多卡训练

**注意**：如果想要使用多卡训练的话，需要将环境变量CUDA_VISIBLE_DEVICES指定为多卡（不指定时默认使用所有的gpu)，并使用paddle.distributed.launch启动训练脚本（windows下由于不支持nccl，无法使用多卡训练）:

```python
export CUDA_VISIBLE_DEVICES=0,1,2,3 # 设置4张可用的卡
python -m paddle.distributed.launch train.py \
       --config configs/quick_start/bisenet_optic_disc_512x512_1k.yml \
       --do_eval \
       --use_vdl \
       --save_interval 500 \
       --save_dir output
```

### 3.8 恢复训练

```python
python train.py \
       --config configs/quick_start/bisenet_optic_disc_512x512_1k.yml \
       --resume_model output/iter_500 \
       --do_eval \
       --use_vdl \
       --save_interval 500 \
       --save_dir output
```

## 4. 训练过程可视化

- 为了更直观我们的网络训练过程，对网络进行分析从而更快速的得到更好的网络，飞桨提供了可视化分析工具：VisualDL

当打开`use_vdl`开关后，PaddleSeg会将训练过程中的数据写入VisualDL文件，可实时查看训练过程中的日志。记录的数据包括：

1. loss变化趋势
2. 学习率变化趋势
3. 训练时间
4. 数据读取时间
5. mean IoU变化趋势（当打开了`do_eval`开关后生效）
6. mean pixel Accuracy变化趋势（当打开了`do_eval`开关后生效）

使用如下命令启动VisualDL查看日志

```python
# 下述命令会在127.0.0.1上启动一个服务，支持通过前端web页面查看，可以通过--host这个参数指定实际ip地址
visualdl --logdir output/
```

在浏览器输入提示的网址，效果如下：

![img](https://ai-studio-static-online.cdn.bcebos.com/35421adeeb2e4c1198cb31309fd7e86b7ac91ef25f5e4eaaa1f873bc202af4b1)

​                                                                                    图8：VDL效果演示

## 5. 模型评估

训练完成后，用户可以使用评估脚本val.py来评估模型效果。假设训练过程中迭代次数（iters）为1000，保存模型的间隔为500，即每迭代1000次数据集保存2次训练模型。因此一共会产生2个定期保存的模型，加上保存的最佳模型best_model，一共有3个模型，可以通过model_path指定期望评估的模型文件。

```python
!python val.py \
       --config configs/quick_start/bisenet_optic_disc_512x512_1k.yml \
       --model_path output/iter_1000/model.pdparams
```

如果想进行多尺度翻转评估可通过传入`--aug_eval`进行开启，然后通过`--scales`传入尺度信息， `--flip_horizontal`开启水平翻转， `flip_vertical`开启垂直翻转。使用示例如下：

```python
python val.py \
       --config configs/quick_start/bisenet_optic_disc_512x512_1k.yml \
       --model_path output/iter_1000/model.pdparams \
       --aug_eval \
       --scales 0.75 1.0 1.25 \
       --flip_horizontal
```

如果想进行滑窗评估可通过传入`--is_slide`进行开启， 通过`--crop_size`传入窗口大小， `--stride`传入步长。使用示例如下：

```python
python val.py \
       --config configs/quick_start/bisenet_optic_disc_512x512_1k.yml \
       --model_path output/iter_1000/model.pdparams \
       --is_slide \
       --crop_size 256 256 \
       --stride 128 128
```

在图像分割领域中，评估模型质量主要是通过三个指标进行判断，准确率（acc）、平均交并比（Mean Intersection over Union，简称mIoU）、Kappa系数。

- 准确率：指类别预测正确的像素占总像素的比例，准确率越高模型质量越好。
- 平均交并比：对每个类别数据集单独进行推理计算，计算出的预测区域和实际区域交集除以预测区域和实际区域的并集，然后将所有类别得到的结果取平均。在本例中，正常情况下模型在验证集上的mIoU指标值会达到0.80以上，显示信息示例如下所示，第3行的**mIoU=0.8526**即为mIoU。
- Kappa系数：一个用于一致性检验的指标，可以用于衡量分类的效果。kappa系数的计算是基于混淆矩阵的，取值为-1到1之间，通常大于0。其公式如下所示，P0P_0*P*0为分类器的准确率，PeP_e*P**e*为随机分类器的准确率。Kappa系数越高模型质量越好。

Kappa=P0−Pe1−PeKappa= \frac{P_0-P_e}{1-P_e}*K**a**p**p**a*=1−*P**e**P*0−*P**e*

随着评估脚本的运行，最终打印的评估日志如下。

```python
...
2021-01-13 16:41:29 [INFO]	Start evaluating (total_samples=76, total_iters=76)...
76/76 [==============================] - 2s 30ms/step - batch_cost: 0.0268 - reader cost: 1.7656e-
2021-01-13 16:41:31 [INFO]	[EVAL] #Images=76 mIoU=0.8526 Acc=0.9942 Kappa=0.8283
2021-01-13 16:41:31 [INFO]	[EVAL] Class IoU:
[0.9941 0.7112]
2021-01-13 16:41:31 [INFO]	[EVAL] Class Acc:
[0.9959 0.8886]
```

## 6. 效果可视化

除了分析模型的IOU、ACC和Kappa指标之外，我们还可以查阅一些具体样本的切割样本效果，从Bad Case启发进一步优化的思路。

predict.py脚本是专门用来可视化预测案例的，命令格式如下所示

In [8]

```python
!python predict.py \
       --config configs/quick_start/bisenet_optic_disc_512x512_1k.yml \
       --model_path output/iter_1000/model.pdparams \
       --image_path dataset/optic_disc_seg/JPEGImages/H0003.jpg \
       --save_dir output/result
```

其中`image_path`也可以是一个目录，这时候将对目录内的所有图片进行预测并保存可视化结果图。

同样的，可以通过`--aug_pred`开启多尺度翻转预测， `--is_slide`开启滑窗预测。

我们选择1张图片进行查看，效果如下。我们可以直观的看到模型的切割效果和原始标记之间的差别，从而产生一些优化的思路，比如是否切割的边界可以做规则化的处理等。

![img](https://ai-studio-static-online.cdn.bcebos.com/41ac85b1d5834a17a46b1ff66233c87806a419dc52fc4689acd3ba09d9593ddb)



​                                                                                                  图9：预测效果展示

## 7 模型导出

为了方便用户进行工业级的部署，PaddleSeg提供了一键动转静的功能，即将训练出来的动态图模型文件转化成静态图形式。

```python
! python export.py \
       --config configs/quick_start/bisenet_optic_disc_512x512_1k.yml \
       --model_path output/iter_1000/model.pdparams
```

- 参数说明如下

| 参数名     | 用途                               | 是否必选项 | 默认值           |
| :--------- | :--------------------------------- | :--------- | :--------------- |
| config     | 配置文件                           | 是         | -                |
| save_dir   | 模型和visualdl日志文件的保存根路径 | 否         | output           |
| model_path | 预训练模型参数的路径               | 否         | 配置文件中指定值 |

- 结果文件

```python
output
  ├── deploy.yaml            # 部署相关的配置文件
  ├── model.pdiparams        # 静态图模型参数
  ├── model.pdiparams.info   # 参数额外信息，一般无需关注
  └── model.pdmodel          # 静态图模型文件
```

## 8 应用部署

- PaddleSeg目前支持以下部署方式：

| 端侧         | 库           | 教程   |
| :----------- | :----------- | :----- |
| Python端部署 | Paddle预测库 | 已完善 |
| 移动端部署   | ONNX         | 完善中 |
| 服务端部署   | HubServing   | 完善中 |
| 前端部署     | PaddleJS     | 完善中 |

```python
#运行如下命令，会在output文件下面生成一张H0003.png的图像
!python deploy/python/infer.py \
--config output/deploy.yaml\
--image_path dataset/optic_disc_seg/JPEGImages/H0003.jpg\
--save_dir output
```

- 参数说明如下:

| 参数名     | 用途                                                      | 是否必选项 | 默认值           |
| :--------- | :-------------------------------------------------------- | :--------- | :--------------- |
| config     | **导出模型时生成的配置文件**, 而非configs目录下的配置文件 | 是         | -                |
| image_path | 预测图片的路径或者目录                                    | 是         | -                |
| use_trt    | 是否开启TensorRT来加速预测                                | 否         | 否               |
| use_int8   | 启动TensorRT预测时，是否以int8模式运行                    | 否         | 否               |
| batch_size | 单卡batch size                                            | 否         | 配置文件中指定值 |
| save_dir   | 保存预测结果的目录                                        | 否         | output           |

## 9 二次开发

- 在尝试完成使用配置文件进行训练之后，肯定有小伙伴想基于PaddleSeg进行更深入的开发，在这里，我们大概介绍一下PaddleSeg代码结构，

```python
PaddleSeg
     ├──  configs #配置文件文件夹
     ├──  paddleseg #训练部署的核心代码
              ├── core  
              ├── cvlibs #  Config类定义在该文件夹中。它保存了数据集、模型配置、主干网络、损失函数等所有的超参数。
                      ├── callbacks.py
                      └── ...
              ├── datasets #PaddleSeg支持的数据格式，包括ade、citycapes等多种格式
                      ├── ade.py
                      ├── citycapes.py
                      └── ...
              ├── models #该文件夹下包含了PaddleSeg组网的各个部分
                      ├── backbone # paddleseg的使用的主干网络
                                ├── hrnet.py
                                ├── resnet_vd.py
                                └── ...
                      ├── layers # 一些组件，例如attention机制
                                ├── activation.py
                                ├── attention.py
                                └── ...
                      ├── losses #该文件夹下包含了PaddleSeg所用到的损失函数
                                ├── dice_loss.py
                                ├── lovasz_loss.py
                                └── ...
                      ├── ann.py #该文件表示的是PaddleSeg所支持的算法模型，这里表示ann算法。
                      ├── deeplab.py #该文件表示的是PaddleSeg所支持的算法模型，这里表示Deeplab算法。
                      ├── unet.py #该文件表示的是PaddleSeg所支持的算法模型，这里表示unet算法。
                      └── ...
              ├── transforms #进行数据预处理的操作，包括各种数据增强策略
                      ├── functional.py
                      └── transforms.py
              └── utils
                      ├── config_check.py
                      ├── visualize.py
                      └── ...
     ├──  train.py  # 训练入口文件，该文件里描述了参数的解析，训练的启动方法，以及为训练准备的资源等。
     ├──  predict.py # 预测文件
     └── ...
```

- 同学们还可以尝试使用PaddleSeg的API来自己开发，开发人员在使用pip install命令安装PaddleSeg后，仅需通过几行代码即可轻松实现图像分割模型的训练、评估和推理。 感兴趣的小伙伴们可以访问[PaddleSeg动态图API使用教程](https://aistudio.baidu.com/aistudio/projectdetail/1339458?channelType=0&channel=0)

PaddleSeg等各领域的开发套件已经为真正的工业实践提供了顶级方案，有国内的团队使用PaddleSeg的开发套件取得国际比赛的好成绩，可见开发套件提供的效果是State Of The Art的。
>>>>>>> 50ee97fb
<|MERGE_RESOLUTION|>--- conflicted
+++ resolved
@@ -1,4 +1,3 @@
-<<<<<<< HEAD
 # PaddleSeg实战入门教程
 
 下面以BiSeNetV2和医学视盘分割数据集为例介绍PaddleSeg的**配置化驱动**使用方式。如果想了解API调用的使用方法，可点击[PaddleSeg高级教程](https://aistudio.baidu.com/aistudio/projectdetail/1340052)。
@@ -248,7 +247,7 @@
   ├── iter_1000
           ├── model.pdparams
           └── model.pdopt
-  └── best_model #在训练的时候，训练时候增加--do_eval后，每保存一次模型，都会eval一次，miou最高的模型会被另存为bset_model
+  └── best_model #在训练的时候，训练时候增加--do_eval后，每保存一次模型，都会eval一次，miou最高的模型会被另存为best_model
           └── model.pdparams  
 ```
 
@@ -526,534 +525,4 @@
 
 - 同学们还可以尝试使用PaddleSeg的API来自己开发，开发人员在使用pip install命令安装PaddleSeg后，仅需通过几行代码即可轻松实现图像分割模型的训练、评估和推理。 感兴趣的小伙伴们可以访问[PaddleSeg动态图API使用教程](https://aistudio.baidu.com/aistudio/projectdetail/1339458?channelType=0&channel=0)
 
-PaddleSeg等各领域的开发套件已经为真正的工业实践提供了顶级方案，有国内的团队使用PaddleSeg的开发套件取得国际比赛的好成绩，可见开发套件提供的效果是State Of The Art的。
-=======
-# PaddleSeg实战入门教程
-
-下面以BiSeNetV2和医学视盘分割数据集为例介绍PaddleSeg的**配置化驱动**使用方式。如果想了解API调用的使用方法，可点击[PaddleSeg高级教程](https://aistudio.baidu.com/aistudio/projectdetail/1340052)。
-
-按以下几个步骤来介绍使用流程。
-
-1. 准备环境：使用PaddleSeg的软件环境，具体包括安装Python和飞桨的版本号和如何下载PaddleSeg代码库等内容
-2. 数据说明：用户如何自定义数据集
-3. 模型训练：训练配置和启动训练命令
-4. 可视化训练过程：PaddleSeg提供了一系列展示训练过程的可视化工具
-5. 模型评估：评估模型效果
-6. 效果可视化：使用训练好的模型进行预测，同时对结果进行可视化
-7. 模型导出：如何导出可进行部署的模型
-8. 模型部署：快速使用Python实现高效部署
-
-## 1. 环境安装与验证
-
-### 1.1环境安装
-
-在使用PaddleSeg训练图像分割模型之前，用户需要完成如下任务：
-
-1. 安装[Python3.6或更高版本](https://www.python.org/downloads/)。
-2. 安装飞桨2.0或更高版本，具体安装方法请参见[快速安装](https://www.paddlepaddle.org.cn/install/quick)。由于图像分割模型计算开销大，推荐在GPU版本的PaddlePaddle下使用PaddleSeg。
-3. 下载PaddleSeg的代码库。
-
-```python
-# PaddleSeg的代码库下载，同时支持github源和gitee源，为了在国内网络环境更快下载，此处使用gitee源。  
-#! git clone https://github.com/PaddlePaddle/PaddleSeg.git
-! git clone https://gitee.com/paddlepaddle/PaddleSeg.git
-```
-
-```python
-%cd ~/PaddleSeg/
-```
-
-```python
-#通过pip形式安装paddleseg库，不仅安装了代码运行的环境依赖，也安装了PaddleSeg的API
-! pip install paddleseg
-```
-
-### 1.2确认环境安装成功
-
-执行下面命令，并在PaddleSeg/output文件夹中出现预测结果，则证明安装成功
-
-```python
-! python predict.py \
-       --config configs/quick_start/bisenet_optic_disc_512x512_1k.yml \
-       --model_path https://bj.bcebos.com/paddleseg/dygraph/optic_disc/bisenet_optic_disc_512x512_1k/model.pdparams\
-       --image_path docs/images/optic_test_image.jpg \
-       --save_dir output/result
-```
-
-## 2. 数据集下载与说明
-
-### 2.1数据集下载
-
-本章节将使用视盘分割（optic disc segmentation）数据集进行训练，视盘分割是一组眼底医疗分割数据集，包含了267张训练图片、76张验证图片、38张测试图片。通过以下命令可以下载该数据集。
-
-数据集的原图和效果图如下所示，任务是将眼球图片中的视盘区域分割出来。
-
-![img](https://ai-studio-static-online.cdn.bcebos.com/d69e4a34e1be466d89589f73e9cbda8afb74e6e8f8d54e6bbcbbe423ae0772b6)
-
-​                                                                                            图5：数据集的原图和效果图
-
-
-
-```python
-#下载并解压数据集
-! mkdir dataset
-%cd dataset
-! wget https://paddleseg.bj.bcebos.com/dataset/optic_disc_seg.zip
-! unzip optic_disc_seg.zip
-%cd ..
-```
-
-### 2.1数据集说明
-
-如何使用自己的数据集进行训练是开发者最关心的事情，下面我们将着重说明一下如果要自定义数据集，我们该准备成什么样子？数据集准备好，如何在配置文件中进行改动。
-
-#### 2.1.1数据集说明
-
-- 推荐整理成如下结构
-
-- 文件夹命名为custom_dataset、images、labels不是必须，用户可以自主进行命名。
-
-- train.txt val.txt test.txt中文件并非要和custom_dataset文件夹在同一目录下，可以通过配置文件中的选项修改，但一般推荐整理成如下格式：
-
-  custom_dataset | |--images | |--image1.jpg | |--image2.jpg | |--... | |--labels | |--label1.png | |--label2.png | |--... | |--train.txt | |--val.txt | |--test.txt
-
-  ```python
-   其中train.txt和val.txt的内容如下所示：
-
-   images/image1.jpg labels/label1.png
-   images/image2.jpg labels/label2.png
-   ...
-  ```
-
-我们刚刚下载的数据集格式也与之类似(label.txt可有可以无)，如果用户要进行数据集标注和数据划分，请参考文档。
-
-我们一般推荐用户将数据集放置在PaddleSeg下的dataset文件夹下。
-
-## 3. 模型训练
-
-- 本项目选择BiseNetV2模型，BiseNetV2是一个轻量化模型，在Cityscapes测试集中的平均IoU达到72.6％，在一张NVIDIA GeForce GTX 1080 Ti卡上的速度为156 FPS，这比现有方法要快得多，而且可以实现更好的分割精度。
-
-### 3.1 BiseNetV2模型介绍
-
-双边分割网络(BiSeNet V2)，将低层次的网络细节和高层次的语义分类分开处理，以实现高精度和高效率的实时语义分割。它在速度和精度之间进行权衡。该体系结构包括：
-
-(1)一个细节分支，具有浅层宽通道，用于捕获低层细节并生成高分辨率的特征表示。
-
-(2)一个语义分支，通道窄，层次深，获取高层次语义语境。语义分支是轻量级的，因为它减少了通道容量和快速下采样策略。此外，设计了一个引导聚合层来增强相互连接和融合这两种类型的特征表示。此外，还设计了一种增强型训练策略，在不增加任何推理代价的情况下提高分割性能。
-
-![img](https://ai-studio-static-online.cdn.bcebos.com/7b6d80ce56db4268a673dbdad1b9623417bd82c121ec4a6eb99d300209d72d7d)
-
-​                                                                                                          图6：数据集的原图和效果图
-
-### 3.2 配置文件详细解读
-
-在了解完BiseNetV2原理后，我们便可准备进行训练了。上文中我们谈到PaddleSeg提供了**配置化驱动**进行模型训练。那么在训练之前，先来了解一下配置文件，在这里我们以`bisenet_optic_disc_512x512_1k.yml`为例子说明，该yaml格式配置文件包括模型类型、骨干网络、训练和测试、预训练数据集和配套工具（如数据增强）等信息。
-
-PaddleSeg在配置文件中详细列出了每一个可以优化的选项，用户只要修改这个配置文件就可以对模型进行定制（**所有的配置文件在PaddleSeg/configs文件夹下面**），如自定义模型使用的骨干网络、模型使用的损失函数以及关于网络结构等配置。除了定制模型之外，配置文件中还可以配置数据处理的策略，如改变尺寸、归一化和翻转等数据增强的策略。
-
-#### 重点参数说明：
-
-- 1：在PaddleSeg的配置文件给出的学习率中，除了"bisenet_optic_disc_512x512_1k.yml"中为单卡学习率外，其余配置文件中均为4卡的学习率，如果用户是单卡训练，则学习率设置应变成原来的1/4。
-- 2：在PaddleSeg中的配置文件，给出了多种损失函数：CrossEntropy Loss、BootstrappedCrossEntropy Loss、Dice Loss、BCE Loss、OhemCrossEntropyLoss、RelaxBoundaryLoss、OhemEdgeAttentionLoss、Lovasz Hinge Loss、Lovasz Softmax Loss，用户可根据自身需求进行更改。
-
-```python
-batch_size: 4  #设定batch_size的值即为迭代一次送入网络的图片数量，一般显卡显存越大，batch_size的值可以越大
-iters: 1000    #模型迭代的次数
-
-train_dataset: #训练数据设置
-  type: OpticDiscSeg #选择数据集格式
-  dataset_root: data/optic_disc_seg #选择数据集路径
-  num_classes: 2 #指定目标的类别个数（背景也算为一类）
-  transforms: #数据预处理/增强的方式
-    - type: Resize #送入网络之前需要进行resize
-      target_size: [512, 512] #将原图resize成512*512在送入网络
-    - type: RandomHorizontalFlip #采用水平反转的方式进行数据增强
-    - type: Normalize #图像进行归一化
-  mode: train
-
-val_dataset: #验证数据设置
-  type: OpticDiscSeg #选择数据集格式
-  dataset_root: data/optic_disc_seg #选择数据集路径
-  num_classes: 2 #指定目标的类别个数（背景也算为一类）
-  transforms: #数据预处理/增强的方式
-    - type: Resize  #将原图resize成512*512在送入网络
-      target_size: [512, 512]  #将原图resize成512*512在送入网络
-    - type: Normalize #图像进行归一化
-  mode: val
-
-optimizer: #设定优化器的类型
-  type: sgd #采用SGD（Stochastic Gradient Descent）随机梯度下降方法为优化器
-  momentum: 0.9 #动量
-  weight_decay: 4.0e-5 #权值衰减，使用的目的是防止过拟合
-
-learning_rate: #设定学习率
-  value: 0.01  #初始学习率
-  decay:
-    type: poly  #采用poly作为学习率衰减方式。
-    power: 0.9  #衰减率
-    end_lr: 0   #最终学习率
-
-loss: #设定损失函数的类型
-  types:
-    - type: CrossEntropyLoss #损失函数类型
-  coef: [1, 1, 1, 1, 1]
-  #BiseNetV2有4个辅助loss，加上主loss共五个，1表示权重 all_loss = coef_1 * loss_1 + .... + coef_n * loss_n
-
-model: #模型说明
-  type: BiSeNetV2  #设定模型类别
-  pretrained: Null #设定模型的预训练模型
-```
-
-**FAQ**
-
-Q：有的读者可能会有疑问，什么样的配置项是设计在配置文件中，什么样的配置项在脚本的命令行参数呢？
-
-A：与模型方案相关的信息均在配置文件中，还包括对原始样本的数据增强策略等。除了iters、batch_size、learning_rate3种常见参数外，命令行参数仅涉及对训练过程的配置。也就是说，配置文件最终决定了使用什么模型。
-
-### 3.3 修改配置文件中对应的数据配置
-
-当用户准备好数据集后，可以在配置文件中指定位置修改数据路径来进行进一步的训练
-
-在这里，我们还是以上文中谈到的"bisenet_optic_disc_512x512_1k.yml"文件为例，摘选出数据配置部分为大家说明。
-
-主要关注这几个参数：
-
-- type的参数是Dataset，代表的是建议的数据格式；
-- dataset_root路径为包含label和image所在的路径；在示例中为：dataset_root: dataset/optic_disc_seg
-- train_path为txt的路径；在示例中为：train_path: dataset/optic_disc_seg/train_list.txt
-- num_classes为类别（背景也算为一类）；
-- transform是对数据的预处理的策略，用户可根据自己的实际需要改动
-
-```python
-train_dataset:
-  type: Dataset
-  dataset_root: dataset/optic_disc_seg
-  train_path: dataset/optic_disc_seg/train_list.txt
-  num_classes: 2
-  transforms:
-    - type: Resize
-      target_size: [512, 512]
-    - type: RandomHorizontalFlip
-    - type: Normalize
-  mode: train
-
-val_dataset:
-  type: Dataset
-  dataset_root: dataset/optic_disc_seg
-  val_path: dataset/optic_disc_seg/val_list.txt
-  num_classes: 2
-  transforms:
-    - type: Resize  
-      target_size: [512, 512]  
-    - type: Normalize
-  mode: val
-```
-
-### 3.4 正式开启训练
-
-当我们修改好对应的配置参数后，就可以上手体验使用了
-
-In [6]
-
-```python
-!export CUDA_VISIBLE_DEVICES=0 # 设置1张可用的卡
-# windows下请执行以下命令
-# set CUDA_VISIBLE_DEVICES=0
-!python train.py \
-       --config configs/quick_start/bisenet_optic_disc_512x512_1k.yml \
-       --do_eval \
-       --use_vdl \
-       --save_interval 500 \
-       --save_dir output
-```
-
-- 结果文件
-
-```python
-output
-  ├── iter_500 #表示在500步保存一次模型
-          ├── model.pdparams  #模型参数
-          └── model.pdopt  #训练阶段的优化器参数
-  ├── iter_1000
-          ├── model.pdparams
-          └── model.pdopt
-  └── best_model #在训练的时候，训练时候增加--do_eval后，每保存一次模型，都会eval一次，miou最高的模型会被另存为best_model
-          └── model.pdparams  
-```
-
-### 3.5 训练参数解释
-
-| 参数名              | 用途                                                         | 是否必选项 | 默认值           |
-| :------------------ | :----------------------------------------------------------- | :--------- | :--------------- |
-| iters               | 训练迭代次数                                                 | 否         | 配置文件中指定值 |
-| batch_size          | 单卡batch size                                               | 否         | 配置文件中指定值 |
-| learning_rate       | 初始学习率                                                   | 否         | 配置文件中指定值 |
-| config              | 配置文件                                                     | 是         | -                |
-| save_dir            | 模型和visualdl日志文件的保存根路径                           | 否         | output           |
-| num_workers         | 用于异步读取数据的进程数量， 大于等于1时开启子进程读取数据   | 否         | 0                |
-| use_vdl             | 是否开启visualdl记录训练数据                                 | 否         | 否               |
-| save_interval_iters | 模型保存的间隔步数                                           | 否         | 1000             |
-| do_eval             | 是否在保存模型时启动评估, 启动时将会根据mIoU保存最佳模型至best_model | 否         | 否               |
-| log_iters           | 打印日志的间隔步数                                           | 否         | 10               |
-| resume_model        | 恢复训练模型路径，如：`output/iter_1000`                     | 否         | None             |
-| keep_checkpoint_max | 最新模型保存个数                                             | 否         | 5                |
-
-### 3.6 配置文件的深度探索
-
-- 刚刚我们拿出一个BiSeNetV2的配置文件让大家去体验一下如何数据集配置，在这里例子中，所有的参数都放置在了一个yml文件中，但是实际PaddleSeg的配置文件为了具有更好的复用性和兼容性，采用了更加耦合的设计，即一个模型需要两个以上配置文件来实现，下面我们具体一DeeplabV3p为例子来为大家说明配置文件的耦合设置。
-- 例如我们要更改deeplabv3p_resnet50_os8_cityscapes_1024x512_80k.yml 文件的配置，则会发现该文件还依赖（base）cityscapes.yml文件。此时，我们就需要同步打开 cityscapes.yml 文件进行相应参数的设置。
-
-![img](https://ai-studio-static-online.cdn.bcebos.com/85ca5c77b8924521a623583aab0da33c95d6677c29c74468b9d1abf8f86cf2ab)
-
-
-
-​                                                                                                                图7：配置文件深入探索
-
-在PaddleSeg2.0模式下，用户可以发现，PaddleSeg采用了更加耦合的配置设计，将数据、优化器、损失函数等共性的配置都放在了一个单独的配置文件下面，当我们尝试换新的网络结构的是时候，只需要关注模型切换即可，避免了切换模型重新调节这些共性参数的繁琐节奏，避免用户出错。
-
-**FAQ**
-
-Q：有些共同的参数，多个配置文件下都有，那么我以哪一个为准呢？
-
-A：如图中序号所示，1号yml文件的参数可以覆盖2号yml文件的参数，即1号的配置文件优于2号文件
-
-### 3.7 多卡训练
-
-**注意**：如果想要使用多卡训练的话，需要将环境变量CUDA_VISIBLE_DEVICES指定为多卡（不指定时默认使用所有的gpu)，并使用paddle.distributed.launch启动训练脚本（windows下由于不支持nccl，无法使用多卡训练）:
-
-```python
-export CUDA_VISIBLE_DEVICES=0,1,2,3 # 设置4张可用的卡
-python -m paddle.distributed.launch train.py \
-       --config configs/quick_start/bisenet_optic_disc_512x512_1k.yml \
-       --do_eval \
-       --use_vdl \
-       --save_interval 500 \
-       --save_dir output
-```
-
-### 3.8 恢复训练
-
-```python
-python train.py \
-       --config configs/quick_start/bisenet_optic_disc_512x512_1k.yml \
-       --resume_model output/iter_500 \
-       --do_eval \
-       --use_vdl \
-       --save_interval 500 \
-       --save_dir output
-```
-
-## 4. 训练过程可视化
-
-- 为了更直观我们的网络训练过程，对网络进行分析从而更快速的得到更好的网络，飞桨提供了可视化分析工具：VisualDL
-
-当打开`use_vdl`开关后，PaddleSeg会将训练过程中的数据写入VisualDL文件，可实时查看训练过程中的日志。记录的数据包括：
-
-1. loss变化趋势
-2. 学习率变化趋势
-3. 训练时间
-4. 数据读取时间
-5. mean IoU变化趋势（当打开了`do_eval`开关后生效）
-6. mean pixel Accuracy变化趋势（当打开了`do_eval`开关后生效）
-
-使用如下命令启动VisualDL查看日志
-
-```python
-# 下述命令会在127.0.0.1上启动一个服务，支持通过前端web页面查看，可以通过--host这个参数指定实际ip地址
-visualdl --logdir output/
-```
-
-在浏览器输入提示的网址，效果如下：
-
-![img](https://ai-studio-static-online.cdn.bcebos.com/35421adeeb2e4c1198cb31309fd7e86b7ac91ef25f5e4eaaa1f873bc202af4b1)
-
-​                                                                                    图8：VDL效果演示
-
-## 5. 模型评估
-
-训练完成后，用户可以使用评估脚本val.py来评估模型效果。假设训练过程中迭代次数（iters）为1000，保存模型的间隔为500，即每迭代1000次数据集保存2次训练模型。因此一共会产生2个定期保存的模型，加上保存的最佳模型best_model，一共有3个模型，可以通过model_path指定期望评估的模型文件。
-
-```python
-!python val.py \
-       --config configs/quick_start/bisenet_optic_disc_512x512_1k.yml \
-       --model_path output/iter_1000/model.pdparams
-```
-
-如果想进行多尺度翻转评估可通过传入`--aug_eval`进行开启，然后通过`--scales`传入尺度信息， `--flip_horizontal`开启水平翻转， `flip_vertical`开启垂直翻转。使用示例如下：
-
-```python
-python val.py \
-       --config configs/quick_start/bisenet_optic_disc_512x512_1k.yml \
-       --model_path output/iter_1000/model.pdparams \
-       --aug_eval \
-       --scales 0.75 1.0 1.25 \
-       --flip_horizontal
-```
-
-如果想进行滑窗评估可通过传入`--is_slide`进行开启， 通过`--crop_size`传入窗口大小， `--stride`传入步长。使用示例如下：
-
-```python
-python val.py \
-       --config configs/quick_start/bisenet_optic_disc_512x512_1k.yml \
-       --model_path output/iter_1000/model.pdparams \
-       --is_slide \
-       --crop_size 256 256 \
-       --stride 128 128
-```
-
-在图像分割领域中，评估模型质量主要是通过三个指标进行判断，准确率（acc）、平均交并比（Mean Intersection over Union，简称mIoU）、Kappa系数。
-
-- 准确率：指类别预测正确的像素占总像素的比例，准确率越高模型质量越好。
-- 平均交并比：对每个类别数据集单独进行推理计算，计算出的预测区域和实际区域交集除以预测区域和实际区域的并集，然后将所有类别得到的结果取平均。在本例中，正常情况下模型在验证集上的mIoU指标值会达到0.80以上，显示信息示例如下所示，第3行的**mIoU=0.8526**即为mIoU。
-- Kappa系数：一个用于一致性检验的指标，可以用于衡量分类的效果。kappa系数的计算是基于混淆矩阵的，取值为-1到1之间，通常大于0。其公式如下所示，P0P_0*P*0为分类器的准确率，PeP_e*P**e*为随机分类器的准确率。Kappa系数越高模型质量越好。
-
-Kappa=P0−Pe1−PeKappa= \frac{P_0-P_e}{1-P_e}*K**a**p**p**a*=1−*P**e**P*0−*P**e*
-
-随着评估脚本的运行，最终打印的评估日志如下。
-
-```python
-...
-2021-01-13 16:41:29 [INFO]	Start evaluating (total_samples=76, total_iters=76)...
-76/76 [==============================] - 2s 30ms/step - batch_cost: 0.0268 - reader cost: 1.7656e-
-2021-01-13 16:41:31 [INFO]	[EVAL] #Images=76 mIoU=0.8526 Acc=0.9942 Kappa=0.8283
-2021-01-13 16:41:31 [INFO]	[EVAL] Class IoU:
-[0.9941 0.7112]
-2021-01-13 16:41:31 [INFO]	[EVAL] Class Acc:
-[0.9959 0.8886]
-```
-
-## 6. 效果可视化
-
-除了分析模型的IOU、ACC和Kappa指标之外，我们还可以查阅一些具体样本的切割样本效果，从Bad Case启发进一步优化的思路。
-
-predict.py脚本是专门用来可视化预测案例的，命令格式如下所示
-
-In [8]
-
-```python
-!python predict.py \
-       --config configs/quick_start/bisenet_optic_disc_512x512_1k.yml \
-       --model_path output/iter_1000/model.pdparams \
-       --image_path dataset/optic_disc_seg/JPEGImages/H0003.jpg \
-       --save_dir output/result
-```
-
-其中`image_path`也可以是一个目录，这时候将对目录内的所有图片进行预测并保存可视化结果图。
-
-同样的，可以通过`--aug_pred`开启多尺度翻转预测， `--is_slide`开启滑窗预测。
-
-我们选择1张图片进行查看，效果如下。我们可以直观的看到模型的切割效果和原始标记之间的差别，从而产生一些优化的思路，比如是否切割的边界可以做规则化的处理等。
-
-![img](https://ai-studio-static-online.cdn.bcebos.com/41ac85b1d5834a17a46b1ff66233c87806a419dc52fc4689acd3ba09d9593ddb)
-
-
-
-​                                                                                                  图9：预测效果展示
-
-## 7 模型导出
-
-为了方便用户进行工业级的部署，PaddleSeg提供了一键动转静的功能，即将训练出来的动态图模型文件转化成静态图形式。
-
-```python
-! python export.py \
-       --config configs/quick_start/bisenet_optic_disc_512x512_1k.yml \
-       --model_path output/iter_1000/model.pdparams
-```
-
-- 参数说明如下
-
-| 参数名     | 用途                               | 是否必选项 | 默认值           |
-| :--------- | :--------------------------------- | :--------- | :--------------- |
-| config     | 配置文件                           | 是         | -                |
-| save_dir   | 模型和visualdl日志文件的保存根路径 | 否         | output           |
-| model_path | 预训练模型参数的路径               | 否         | 配置文件中指定值 |
-
-- 结果文件
-
-```python
-output
-  ├── deploy.yaml            # 部署相关的配置文件
-  ├── model.pdiparams        # 静态图模型参数
-  ├── model.pdiparams.info   # 参数额外信息，一般无需关注
-  └── model.pdmodel          # 静态图模型文件
-```
-
-## 8 应用部署
-
-- PaddleSeg目前支持以下部署方式：
-
-| 端侧         | 库           | 教程   |
-| :----------- | :----------- | :----- |
-| Python端部署 | Paddle预测库 | 已完善 |
-| 移动端部署   | ONNX         | 完善中 |
-| 服务端部署   | HubServing   | 完善中 |
-| 前端部署     | PaddleJS     | 完善中 |
-
-```python
-#运行如下命令，会在output文件下面生成一张H0003.png的图像
-!python deploy/python/infer.py \
---config output/deploy.yaml\
---image_path dataset/optic_disc_seg/JPEGImages/H0003.jpg\
---save_dir output
-```
-
-- 参数说明如下:
-
-| 参数名     | 用途                                                      | 是否必选项 | 默认值           |
-| :--------- | :-------------------------------------------------------- | :--------- | :--------------- |
-| config     | **导出模型时生成的配置文件**, 而非configs目录下的配置文件 | 是         | -                |
-| image_path | 预测图片的路径或者目录                                    | 是         | -                |
-| use_trt    | 是否开启TensorRT来加速预测                                | 否         | 否               |
-| use_int8   | 启动TensorRT预测时，是否以int8模式运行                    | 否         | 否               |
-| batch_size | 单卡batch size                                            | 否         | 配置文件中指定值 |
-| save_dir   | 保存预测结果的目录                                        | 否         | output           |
-
-## 9 二次开发
-
-- 在尝试完成使用配置文件进行训练之后，肯定有小伙伴想基于PaddleSeg进行更深入的开发，在这里，我们大概介绍一下PaddleSeg代码结构，
-
-```python
-PaddleSeg
-     ├──  configs #配置文件文件夹
-     ├──  paddleseg #训练部署的核心代码
-              ├── core  
-              ├── cvlibs #  Config类定义在该文件夹中。它保存了数据集、模型配置、主干网络、损失函数等所有的超参数。
-                      ├── callbacks.py
-                      └── ...
-              ├── datasets #PaddleSeg支持的数据格式，包括ade、citycapes等多种格式
-                      ├── ade.py
-                      ├── citycapes.py
-                      └── ...
-              ├── models #该文件夹下包含了PaddleSeg组网的各个部分
-                      ├── backbone # paddleseg的使用的主干网络
-                                ├── hrnet.py
-                                ├── resnet_vd.py
-                                └── ...
-                      ├── layers # 一些组件，例如attention机制
-                                ├── activation.py
-                                ├── attention.py
-                                └── ...
-                      ├── losses #该文件夹下包含了PaddleSeg所用到的损失函数
-                                ├── dice_loss.py
-                                ├── lovasz_loss.py
-                                └── ...
-                      ├── ann.py #该文件表示的是PaddleSeg所支持的算法模型，这里表示ann算法。
-                      ├── deeplab.py #该文件表示的是PaddleSeg所支持的算法模型，这里表示Deeplab算法。
-                      ├── unet.py #该文件表示的是PaddleSeg所支持的算法模型，这里表示unet算法。
-                      └── ...
-              ├── transforms #进行数据预处理的操作，包括各种数据增强策略
-                      ├── functional.py
-                      └── transforms.py
-              └── utils
-                      ├── config_check.py
-                      ├── visualize.py
-                      └── ...
-     ├──  train.py  # 训练入口文件，该文件里描述了参数的解析，训练的启动方法，以及为训练准备的资源等。
-     ├──  predict.py # 预测文件
-     └── ...
-```
-
-- 同学们还可以尝试使用PaddleSeg的API来自己开发，开发人员在使用pip install命令安装PaddleSeg后，仅需通过几行代码即可轻松实现图像分割模型的训练、评估和推理。 感兴趣的小伙伴们可以访问[PaddleSeg动态图API使用教程](https://aistudio.baidu.com/aistudio/projectdetail/1339458?channelType=0&channel=0)
-
-PaddleSeg等各领域的开发套件已经为真正的工业实践提供了顶级方案，有国内的团队使用PaddleSeg的开发套件取得国际比赛的好成绩，可见开发套件提供的效果是State Of The Art的。
->>>>>>> 50ee97fb
+PaddleSeg等各领域的开发套件已经为真正的工业实践提供了顶级方案，有国内的团队使用PaddleSeg的开发套件取得国际比赛的好成绩，可见开发套件提供的效果是State Of The Art的。