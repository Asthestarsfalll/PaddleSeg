--- conflicted
+++ resolved
@@ -40,10 +40,6 @@
 from .ppseg_lite import *
 from .mla_transformer import MLATransformer
 from .portraitnet import PortraitNet
-<<<<<<< HEAD
-from .segformer import SegFormer
-from .pointrend import PointRend
-=======
 from .stdcseg import STDCSeg
 from .segformer import SegFormer
->>>>>>> f57207d6
+from .pointrend import PointRend