--- conflicted
+++ resolved
@@ -40,8 +40,5 @@
 from .ppseg_lite import *
 from .mla_transformer import MLATransformer
 from .portraitnet import PortraitNet
-<<<<<<< HEAD
 from .stdcseg import STDCSeg
-=======
-from .segformer import SegFormer
->>>>>>> aa731401
+from .segformer import SegFormer