--- conflicted
+++ resolved
@@ -18,11 +18,6 @@
 import paddle.nn as nn
 import paddle.nn.functional as F
 
-<<<<<<< HEAD
-from paddleseg.cvlibs import manager
-from paddleseg.models.common.layer_libs import ConvBNReLU
-=======
->>>>>>> 23d69271
 from paddleseg import utils
 from paddleseg.cvlibs import manager, param_init
 from paddleseg.models.common.layer_libs import ConvBNReLU, AuxLayer
@@ -83,19 +78,11 @@
         self.in_channels = in_channels
         self.key_channels = key_channels
 
-<<<<<<< HEAD
-        self.f_pixel = Sequential(
-            ConvBNReLU(in_channels, key_channels, 1),
-            ConvBNReLU(key_channels, key_channels, 1))
-
-        self.f_object = Sequential(
-=======
         self.f_pixel = nn.Sequential(
             ConvBNReLU(in_channels, key_channels, 1),
             ConvBNReLU(key_channels, key_channels, 1))
 
         self.f_object = nn.Sequential(
->>>>>>> 23d69271
             ConvBNReLU(in_channels, key_channels, 1),
             ConvBNReLU(key_channels, key_channels, 1))
 
@@ -137,7 +124,6 @@
 class OCRHead(nn.Layer):
     """
     The Object contextual representation head.
-
     Args:
         num_classes(int): the unique number of target classes.
         in_channels(tuple): the number of input channels.
@@ -156,18 +142,8 @@
         self.spatial_gather = SpatialGatherBlock()
         self.spatial_ocr = SpatialOCRModule(ocr_mid_channels, ocr_key_channels,
                                             ocr_mid_channels)
-<<<<<<< HEAD
-        self.conv3x3_ocr = ConvBNReLU(
-            in_channels, ocr_mid_channels, 3, padding=1)
-        self.cls_head = Conv2D(ocr_mid_channels, self.num_classes, 1)
-
-        self.aux_head = Sequential(
-            ConvBNReLU(in_channels, in_channels, 3, padding=1),
-            Conv2D(in_channels, self.num_classes, 1))
-=======
 
         self.indices = [-2, -1] if len(in_channels) > 1 else [-1, -1]
->>>>>>> 23d69271
 
         self.conv3x3_ocr = ConvBNReLU(
             in_channels[self.indices[1]], ocr_mid_channels, 3, padding=1)
@@ -202,11 +178,9 @@
 class OCRNet(nn.Layer):
     """
     The OCRNet implementation based on PaddlePaddle.
-
     The original article refers to
         Yuan, Yuhui, et al. "Object-Contextual Representations for Semantic Segmentation"
         (https://arxiv.org/pdf/1909.11065.pdf)
-
     Args:
         num_classes(int): the unique number of target classes.
         backbone(Paddle.nn.Layer): backbone network.
